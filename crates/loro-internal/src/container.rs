//! CRDT [Container]. Each container may have different CRDT type [ContainerType].
//! Each [Op] has an associated container. It's the [Container]'s responsibility to
//! calculate the state from the [Op]s.
//!
//! Every [Container] can take a [Snapshot], which contains [crate::LoroValue] that describes the state.
//!
use crate::{arena::SharedArena, InternalString, ID};

pub mod idx {
    use super::super::ContainerType;

    /// Inner representation for ContainerID.
    /// It contains the unique index for the container and the type of the container.
    /// It uses top 4 bits to represent the type of the container.
    ///
    /// It's only used inside this crate and should not be exposed to the user.
    ///
    /// TODO: make this type private in this crate only
    ///
    // During a transaction, we may create some containers which are deleted later. And these containers also need a unique ContainerIdx.
    // So when we encode snapshot, we need to sort the containers by ContainerIdx and change the `container` of ops to the index of containers.
    // An empty store decodes the snapshot, it will create these containers in a sequence of natural numbers so that containers and ops can correspond one-to-one
    #[derive(PartialEq, Eq, PartialOrd, Ord, Clone, Copy, Hash)]
    pub struct ContainerIdx(u32);

    impl std::fmt::Debug for ContainerIdx {
        fn fmt(&self, f: &mut std::fmt::Formatter<'_>) -> std::fmt::Result {
            write!(f, "ContainerIdx({} {})", self.get_type(), self.to_index())
        }
    }

    impl std::fmt::Display for ContainerIdx {
        fn fmt(&self, f: &mut std::fmt::Formatter<'_>) -> std::fmt::Result {
            write!(f, "ContainerIdx({} {})", self.get_type(), self.to_index())
        }
    }

    impl ContainerIdx {
        pub(crate) const TYPE_MASK: u32 = 0b11111 << 27;
        pub(crate) const INDEX_MASK: u32 = !Self::TYPE_MASK;

        #[allow(unused)]
        pub(crate) fn get_type(self) -> ContainerType {
            match (self.0 & Self::TYPE_MASK) >> 27 {
                0 => ContainerType::Map,
                1 => ContainerType::List,
                2 => ContainerType::Text,
                3 => ContainerType::Tree,
<<<<<<< HEAD
                a if self.is_unknown() => ContainerType::Unknown((a << 1 >> 28) as u8),
=======
                4 => ContainerType::MovableList,
>>>>>>> 93726186
                _ => unreachable!(),
            }
        }

        #[allow(unused)]
        pub(crate) fn to_index(self) -> u32 {
            self.0 & Self::INDEX_MASK
        }

        pub(crate) fn from_index_and_type(index: u32, container_type: ContainerType) -> Self {
            let prefix: u32 = match container_type {
                ContainerType::Map => 0,
                ContainerType::List => 1,
                ContainerType::Text => 2,
                ContainerType::Tree => 3,
<<<<<<< HEAD
                ContainerType::Unknown(c) => (0b10000 | c) as u32,
            } << 27;
=======
                ContainerType::MovableList => 4,
            } << 28;
>>>>>>> 93726186

            Self(prefix | index)
        }

        pub(crate) fn is_unknown(&self) -> bool {
            self.0 >> 31 == 1
        }
    }
}

pub mod list;
pub mod map;
pub mod richtext;
pub mod tree;

use idx::ContainerIdx;

pub use loro_common::ContainerType;

pub use loro_common::ContainerID;

#[derive(Debug)]
pub enum ContainerIdRaw {
    Root { name: InternalString },
    Normal { id: ID },
}

pub trait IntoContainerId {
    fn into_container_id(self, arena: &SharedArena, kind: ContainerType) -> ContainerID;
}

impl IntoContainerId for String {
    fn into_container_id(self, _arena: &SharedArena, kind: ContainerType) -> ContainerID {
        ContainerID::Root {
            name: InternalString::from(self.as_str()),
            container_type: kind,
        }
    }
}

impl<'a> IntoContainerId for &'a str {
    fn into_container_id(self, _arena: &SharedArena, kind: ContainerType) -> ContainerID {
        ContainerID::Root {
            name: InternalString::from(self),
            container_type: kind,
        }
    }
}

impl IntoContainerId for ContainerID {
    fn into_container_id(self, _arena: &SharedArena, _kind: ContainerType) -> ContainerID {
        self
    }
}

impl IntoContainerId for &ContainerID {
    fn into_container_id(self, _arena: &SharedArena, _kind: ContainerType) -> ContainerID {
        self.clone()
    }
}

impl IntoContainerId for ContainerIdx {
    fn into_container_id(self, arena: &SharedArena, kind: ContainerType) -> ContainerID {
        assert_eq!(self.get_type(), kind);
        arena.get_container_id(self).unwrap()
    }
}

impl IntoContainerId for &ContainerIdx {
    fn into_container_id(self, arena: &SharedArena, kind: ContainerType) -> ContainerID {
        assert_eq!(self.get_type(), kind);
        arena.get_container_id(*self).unwrap()
    }
}

impl From<String> for ContainerIdRaw {
    fn from(value: String) -> Self {
        ContainerIdRaw::Root { name: value.into() }
    }
}

impl<'a> From<&'a str> for ContainerIdRaw {
    fn from(value: &'a str) -> Self {
        ContainerIdRaw::Root { name: value.into() }
    }
}

impl From<&ContainerID> for ContainerIdRaw {
    fn from(id: &ContainerID) -> Self {
        match id {
            ContainerID::Root { name, .. } => ContainerIdRaw::Root { name: name.clone() },
            ContainerID::Normal { peer, counter, .. } => ContainerIdRaw::Normal {
                id: ID::new(*peer, *counter),
            },
        }
    }
}

impl From<ContainerID> for ContainerIdRaw {
    fn from(id: ContainerID) -> Self {
        match id {
            ContainerID::Root { name, .. } => ContainerIdRaw::Root { name },
            ContainerID::Normal { peer, counter, .. } => ContainerIdRaw::Normal {
                id: ID::new(peer, counter),
            },
        }
    }
}

impl ContainerIdRaw {
    pub fn with_type(self, container_type: ContainerType) -> ContainerID {
        match self {
            ContainerIdRaw::Root { name } => ContainerID::Root {
                name,
                container_type,
            },
            ContainerIdRaw::Normal { id } => ContainerID::Normal {
                peer: id.peer,
                counter: id.counter,
                container_type,
            },
        }
    }
}

#[cfg(test)]
mod test {
    use super::*;

    #[test]
    fn container_id_convert() {
        let container_id = ContainerID::new_normal(ID::new(12, 12), ContainerType::List);
        let s = container_id.to_string();
        assert_eq!(s, "cid:12@12:List");
        let actual = ContainerID::try_from(s.as_str()).unwrap();
        assert_eq!(actual, container_id);

        let container_id = ContainerID::new_root("123", ContainerType::Map);
        let s = container_id.to_string();
        assert_eq!(s, "cid:root-123:Map");
        let actual = ContainerID::try_from(s.as_str()).unwrap();
        assert_eq!(actual, container_id);

        let container_id = ContainerID::new_root("kkk", ContainerType::Text);
        let s = container_id.to_string();
        assert_eq!(s, "cid:root-kkk:Text");
        let actual = ContainerID::try_from(s.as_str()).unwrap();
        assert_eq!(actual, container_id);
    }

    #[test]
    fn unknown() {
        let idx = ContainerIdx::from_index_and_type(1, ContainerType::Unknown(1));
        println!("idx {:?}", idx);
    }
}<|MERGE_RESOLUTION|>--- conflicted
+++ resolved
@@ -46,11 +46,8 @@
                 1 => ContainerType::List,
                 2 => ContainerType::Text,
                 3 => ContainerType::Tree,
-<<<<<<< HEAD
+                4 => ContainerType::MovableList,
                 a if self.is_unknown() => ContainerType::Unknown((a << 1 >> 28) as u8),
-=======
-                4 => ContainerType::MovableList,
->>>>>>> 93726186
                 _ => unreachable!(),
             }
         }
@@ -66,13 +63,9 @@
                 ContainerType::List => 1,
                 ContainerType::Text => 2,
                 ContainerType::Tree => 3,
-<<<<<<< HEAD
+                ContainerType::MovableList => 4,
                 ContainerType::Unknown(c) => (0b10000 | c) as u32,
             } << 27;
-=======
-                ContainerType::MovableList => 4,
-            } << 28;
->>>>>>> 93726186
 
             Self(prefix | index)
         }
@@ -222,10 +215,4 @@
         let actual = ContainerID::try_from(s.as_str()).unwrap();
         assert_eq!(actual, container_id);
     }
-
-    #[test]
-    fn unknown() {
-        let idx = ContainerIdx::from_index_and_type(1, ContainerType::Unknown(1));
-        println!("idx {:?}", idx);
-    }
 }