--- conflicted
+++ resolved
@@ -14,21 +14,14 @@
     configure::{Configure, DefaultRandom, SecureRandomGenerator},
     container::{idx::ContainerIdx, richtext::config::StyleConfigMap, ContainerIdRaw},
     cursor::Cursor,
-<<<<<<< HEAD
     delta::DeltaItem,
     diff_calc::DiffCalculator,
-=======
->>>>>>> 93726186
     encoding::{StateSnapshotDecodeContext, StateSnapshotEncoder},
     event::{Diff, EventTriggerKind, Index, InternalContainerDiff, InternalDiff},
     fx_map,
     handler::ValueOrHandler,
     id::PeerID,
-<<<<<<< HEAD
-    op::{FutureRawOpContent, ListSlice, Op, RawOp, RawOpContent},
-=======
-    op::{Op, RawOp},
->>>>>>> 93726186
+    op::{FutureRawOpContent,Op, RawOp},
     txn::Transaction,
     version::Frontiers,
     ContainerDiff, ContainerType, DocDiff, InternalString, LoroValue, OpLog,
@@ -443,26 +436,7 @@
                         self.states.get_mut(&new).unwrap()
                     };
 
-<<<<<<< HEAD
-            // To handle the `bring_back`, we need cache the state diff of current version first,
-            // because the state that is applied diffs could be also set to `bring_back` later.
-            // We recursively determine one by one whether we need to bring back and push the diff to the queue.
-            // let mut diff_queue = vec![];
-            // let mut need_bring_back = FxHashSet::default();
-            // let all_idx: FxHashSet<ContainerIdx> = inner.iter().map(|d| d.idx).collect();
-            for mut diff in inner {
-                let idx = diff.idx;
-                if sub_container_diff_patch.marked_bring_back(&idx) {
-                    diff.bring_back = true;
-                }
-                if diff.bring_back {
-                    let state = get_or_create!(self, idx);
-                    let state_diff = state.to_diff(&self.arena, &self.global_txn, &self.weak_state);
-                    if diff.diff.is_none() && state_diff.is_empty() {
-                        // empty diff, skip it
-=======
                     if state.is_state_empty() {
->>>>>>> 93726186
                         continue;
                     }
 
@@ -538,45 +512,6 @@
                 }
                 crate::event::DiffVariant::External(_) => unreachable!(),
             }
-<<<<<<< HEAD
-            sub_container_diff_patch.take_diff()
-        } else {
-            inner
-        };
-        // apply diff
-        for diff in &mut diffs {
-            let Some(internal_diff) = std::mem::take(&mut diff.diff) else {
-                // only bring_back
-                if is_recording {
-                    if let Some(state_diff) = idx2state_diff.remove(&diff.idx) {
-                        diff.diff = Some(state_diff.into());
-                    };
-                }
-                continue;
-            };
-            let idx = diff.idx;
-            if self.in_txn {
-                self.changed_idx_in_txn.insert(idx);
-            }
-            self.set_parent_by_diff(internal_diff.as_internal().unwrap(), idx);
-            let state = get_or_create!(self, idx);
-
-            if is_recording {
-                // process bring_back before apply
-                let external_diff = if diff.bring_back {
-                    let external_diff = state.apply_diff_and_convert(
-                        internal_diff.into_internal().unwrap(),
-                        &self.arena,
-                        &self.global_txn,
-                        &self.weak_state,
-                    );
-                    if let Some(state_diff) = idx2state_diff.remove(&diff.idx) {
-                        // use `concat`(hierarchical and relative order) rather than `compose`
-                        state_diff.concat(external_diff)
-                    } else {
-                        // empty state
-                        external_diff
-=======
 
             to_revive_in_this_layer.remove(&idx);
             diffs.push(diff);
@@ -589,7 +524,6 @@
                 let state = {
                     if !self.states.contains_key(&new) {
                         continue;
->>>>>>> 93726186
                     }
                     self.states.get_mut(&new).unwrap()
                 };
@@ -623,16 +557,10 @@
 
     pub fn apply_local_op(&mut self, raw_op: &RawOp, op: &Op) -> LoroResult<()> {
         // set parent first, `MapContainer` will only be created for TreeID that does not contain
-<<<<<<< HEAD
-        self.set_container_parent_by_op(raw_op);
-        let idx = op.container;
-        let state = get_or_create!(self, idx);
-=======
         self.set_container_parent_by_raw_op(raw_op);
         let state = get_or_create!(self, op.container);
->>>>>>> 93726186
         if self.in_txn {
-            self.changed_idx_in_txn.insert(idx);
+            self.changed_idx_in_txn.insert(op.container);
         }
         state.apply_local_op(raw_op, op)
     }
@@ -654,93 +582,6 @@
         self.states.values_mut()
     }
 
-<<<<<<< HEAD
-    fn set_container_parent_by_op(&mut self, raw_op: &RawOp) {
-        let container = raw_op.container;
-        match &raw_op.content {
-            RawOpContent::List(op) => {
-                if let ListOp::Insert {
-                    slice: ListSlice::RawData(list),
-                    ..
-                } = op
-                {
-                    let list = match list {
-                        std::borrow::Cow::Borrowed(list) => list.iter(),
-                        std::borrow::Cow::Owned(list) => list.iter(),
-                    };
-                    for value in list {
-                        if value.is_container() {
-                            let c = value.as_container().unwrap();
-                            let idx = self.arena.register_container(c);
-                            self.arena.set_parent(idx, Some(container));
-                        }
-                    }
-                }
-            }
-            RawOpContent::Map(MapSet { key: _, value }) => {
-                if value.is_none() {
-                    return;
-                }
-                let value = value.as_ref().unwrap();
-                if value.is_container() {
-                    let idx = self.arena.register_container(value.as_container().unwrap());
-                    self.arena.set_parent(idx, Some(container));
-                }
-            }
-            RawOpContent::Tree(TreeOp { target, .. }) => {
-                // create associated metadata container
-                // TODO: maybe we could create map container only when setting metadata
-                let container_id = target.associated_meta_container();
-                let child_idx = self.arena.register_container(&container_id);
-                self.arena.set_parent(child_idx, Some(container));
-            }
-            RawOpContent::Future(f) => match f {
-                FutureRawOpContent::Unknown { .. } => unreachable!(),
-            },
-        }
-    }
-
-    fn set_parent_by_diff(&mut self, diff: &InternalDiff, container: ContainerIdx) {
-        match diff {
-            InternalDiff::ListRaw(list) => {
-                for span in list.iter() {
-                    if let DeltaItem::Insert { insert: value, .. } = span {
-                        for slices in value.ranges.iter() {
-                            for i in slices.0.start..slices.0.end {
-                                let value = self.arena.get_value(i as usize).unwrap();
-                                if value.is_container() {
-                                    let c = value.as_container().unwrap();
-                                    let idx = self.arena.register_container(c);
-                                    self.arena.set_parent(idx, Some(container));
-                                }
-                            }
-                        }
-                    }
-                }
-            }
-            InternalDiff::Map(delta) => {
-                for (_, value) in delta.updated.iter() {
-                    if let Some(LoroValue::Container(c)) = &value.value {
-                        let idx = self.arena.register_container(c);
-                        self.arena.set_parent(idx, Some(container));
-                    }
-                }
-            }
-            InternalDiff::Tree(tree) => {
-                for diff in tree.diff.iter() {
-                    let target = &diff.target;
-                    let container_id = target.associated_meta_container();
-                    let child_idx = self.arena.register_container(&container_id);
-                    self.arena.set_parent(child_idx, Some(container));
-                }
-            }
-            InternalDiff::RichtextRaw(_) => {}
-            InternalDiff::Unknown(_) => {}
-        }
-    }
-
-=======
->>>>>>> 93726186
     pub(crate) fn init_container(
         &mut self,
         cid: ContainerID,
@@ -1091,14 +932,8 @@
                     continue;
                 }
                 let Some((last_container_diff, _)) = containers.get_mut(&container_diff.idx) else {
-<<<<<<< HEAD
-                    let idx = container_diff.idx;
-                    if let Some(path) = self.get_path(idx) {
-                        containers.insert(container_diff.idx, (container_diff.diff.unwrap(), path));
-=======
                     if let Some(path) = self.get_path(container_diff.idx) {
                         containers.insert(container_diff.idx, (container_diff.diff, path));
->>>>>>> 93726186
                     } else {
                         // if we cannot find the path to the container, the container must be overwritten afterwards.
                         // So we can ignore the diff from it.
@@ -1292,13 +1127,10 @@
                 self.config.text_style_config.clone(),
             ))),
             ContainerType::Tree => State::TreeState(Box::new(TreeState::new(idx))),
-<<<<<<< HEAD
-            ContainerType::Unknown(_) => unreachable!(),
-=======
             ContainerType::MovableList => {
                 State::MovableListState(Box::new(MovableListState::new(idx)))
             }
->>>>>>> 93726186
+            ContainerType::Unknown(_) => unreachable!(),
         }
     }
 
@@ -1313,12 +1145,9 @@
             match state {
                 State::ListState(s) => s.get_index_of_id(id),
                 State::RichtextState(s) => s.get_event_index_of_id(id),
-<<<<<<< HEAD
-                State::MapState(_) | State::TreeState(_) | State::UnknownState(_) => {
-=======
                 State::MovableListState(s) => s.get_index_of_id(id),
                 State::MapState(_) | State::TreeState(_) => {
->>>>>>> 93726186
+                State::MapState(_) | State::TreeState(_) | State::UnknownState(_) => {
                     unreachable!()
                 }
             }
@@ -1330,12 +1159,9 @@
             match state {
                 State::ListState(s) => Some(s.len()),
                 State::RichtextState(s) => Some(s.len_event()),
-<<<<<<< HEAD
-                State::MapState(_) | State::TreeState(_) | State::UnknownState(_) => {
-=======
                 State::MovableListState(s) => Some(s.len()),
                 State::MapState(_) | State::TreeState(_) => {
->>>>>>> 93726186
+                State::MapState(_) | State::TreeState(_) | State::UnknownState(_) => {
                     unreachable!()
                 }
             }
