--- conflicted
+++ resolved
@@ -17,10 +17,7 @@
 loro-delta = { path = "../delta", version = "0.5.1", package = "loro-delta" }
 rle = { path = "../rle", version = "0.5.1", package = "loro-rle" }
 loro-common = { path = "../loro-common", version = "0.5.1" }
-<<<<<<< HEAD
-=======
 fractional_index = { path = "../fractional_index", features = ["serde"] }
->>>>>>> 51a67382
 smallvec = { version = "1.8.0", features = ["serde"] }
 postcard = "1"
 fxhash = { workspace = true }
@@ -77,13 +74,9 @@
 # "wasm" will use utf-16 index by default when using text related stuff; But it'll use utf-8 encoding internally.
 wasm = ["wasm-bindgen", "js-sys", "serde-wasm-bindgen", "loro-common/wasm"]
 # whether to use list slice instead of raw str in text container
-<<<<<<< HEAD
-test_utils = ["rand", "arbitrary", "tabled"]
+test_utils = ["arbitrary", "tabled"]
 # whether enable the counter container
 counter = ["loro-common/counter"]
-=======
-test_utils = ["arbitrary", "tabled"]
->>>>>>> 51a67382
 
 [[bench]]
 name = "text_r"
