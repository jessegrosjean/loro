use crate::{
    container::ContainerID,
<<<<<<< HEAD
    id::ID,
=======
    id::{Counter, ID},
>>>>>>> d3abb895
    span::{CounterSpan, IdSpan},
};
use rle::{HasLength, Mergable, RleVec, Sliceable};
mod insert_content;
mod op_content;
mod op_proxy;

pub use insert_content::*;
pub use op_content::*;
pub use op_proxy::*;

#[non_exhaustive]
#[derive(Debug, Clone, Copy, PartialEq, Eq)]
pub enum OpType {
    Normal,
    Undo,
    Redo,
}

/// Operation is a unit of change.
///
/// It has 3 types:
/// - Insert
/// - Delete
/// - Restore
///
/// A Op may have multiple atomic operations, since Op can be merged.
#[derive(Debug, Clone)]
pub struct Op {
    pub(crate) id: ID,
    pub(crate) container: ContainerID,
    pub(crate) content: OpContent,
}

impl Op {
    #[inline]
    pub fn new(id: ID, content: OpContent, container: ContainerID) -> Self {
        Op {
            id,
            content,
            container,
        }
    }

    #[inline]
    pub fn new_insert_op(id: ID, container: ContainerID, content: Box<dyn InsertContent>) -> Self {
        Op::new(id, OpContent::Normal { content }, container)
    }

    #[inline]
    pub fn new_delete_op(id: ID, container: ContainerID, target: RleVec<CounterSpan>) -> Self {
        Op::new(id, OpContent::Undo { target }, container)
    }

    pub fn op_type(&self) -> OpType {
        match self.content {
            OpContent::Normal { .. } => OpType::Normal,
            OpContent::Undo { .. } => OpType::Undo,
            OpContent::Redo { .. } => OpType::Redo,
        }
    }

    pub fn container(&self) -> &ContainerID {
        &self.container
    }

    #[allow(clippy::borrowed_box)]
    pub fn insert_content(&self) -> &Box<dyn InsertContent> {
        match &self.content {
            OpContent::Normal { content, .. } => content,
            _ => unreachable!(),
        }
    }
}

impl Mergable for Op {
    fn is_mergable(&self, other: &Self, cfg: &()) -> bool {
        self.id.is_connected_id(&other.id, self.len())
            && self.content.is_mergable(&other.content, cfg)
            && self.container == other.container
    }

    fn merge(&mut self, other: &Self, cfg: &()) {
        match &mut self.content {
            OpContent::Normal { content } => match &other.content {
                OpContent::Normal {
                    content: other_content,
                } => {
                    content.merge_content(&**other_content);
                }
                _ => unreachable!(),
            },
            OpContent::Undo { target, .. } => match &other.content {
                OpContent::Undo {
                    target: other_target,
                    ..
                } => target.merge(other_target, cfg),
                _ => unreachable!(),
            },
            OpContent::Redo { target, .. } => match &other.content {
                OpContent::Redo {
                    target: other_target,
                    ..
                } => target.merge(other_target, cfg),
                _ => unreachable!(),
            },
        }
    }
}

impl HasLength for Op {
    fn len(&self) -> usize {
        self.content.len()
    }
}

impl Sliceable for Op {
    fn slice(&self, from: usize, to: usize) -> Self {
        assert!(to > from);
        let content: OpContent = self.content.slice(from, to);
        Op {
            id: ID {
                client_id: self.id.client_id,
                counter: (self.id.counter + from as Counter),
            },
            content,
            container: self.container.clone(),
        }
    }
}<|MERGE_RESOLUTION|>--- conflicted
+++ resolved
@@ -1,10 +1,6 @@
 use crate::{
     container::ContainerID,
-<<<<<<< HEAD
-    id::ID,
-=======
     id::{Counter, ID},
->>>>>>> d3abb895
     span::{CounterSpan, IdSpan},
 };
 use rle::{HasLength, Mergable, RleVec, Sliceable};
