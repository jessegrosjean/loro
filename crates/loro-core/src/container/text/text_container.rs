use std::ops::Range;

use rle::{
    rle_tree::{tree_trait::CumulateTreeTrait, HeapMode},
    HasLength, RleTree, Sliceable,
};
use smallvec::{smallvec, SmallVec};

use crate::{
    container::{
        list::list_op::{DeleteSpan, ListOp},
        Container, ContainerID, ContainerType,
    },
    dag::DagUtils,
    debug_log,
    id::{Counter, ID},
    log_store::LogStoreWeakRef,
    op::{Content, Op, OpContent, RemoteOp},
    span::{HasCounterSpan, HasIdSpan, IdSpan},
    value::LoroValue,
    LogStore, VersionVector,
};

use super::{
    string_pool::StringPool,
    text_content::ListSlice,
    tracker::{Effect, Tracker},
};

#[derive(Clone, Debug)]
struct DagNode {
    id: IdSpan,
    deps: SmallVec<[ID; 2]>,
}

#[derive(Debug)]
pub struct TextContainer {
    id: ContainerID,
    log_store: LogStoreWeakRef,
    state: RleTree<Range<u32>, CumulateTreeTrait<Range<u32>, 8, HeapMode>>,
    raw_str: StringPool,
    tracker: Tracker,

    head: SmallVec<[ID; 2]>,
    vv: VersionVector,
}

impl TextContainer {
    pub(crate) fn new(id: ContainerID, log_store: LogStoreWeakRef) -> Self {
        Self {
            id,
            log_store,
            raw_str: StringPool::default(),
            tracker: Tracker::new(Default::default(), 0),
            state: Default::default(),
            // TODO: should be eq to log_store frontier?
            head: Default::default(),
            vv: Default::default(),
        }
    }

    pub fn insert(&mut self, pos: usize, text: &str) -> Option<ID> {
        if text.is_empty() {
            return None;
        }

        let s = self.log_store.upgrade().unwrap();
        let mut store = s.write().unwrap();
        let id = store.next_id();
        let slice = self.raw_str.alloc(text);
        self.state.insert(pos, slice.clone());
        let op = Op::new(
            id,
            OpContent::Normal {
<<<<<<< HEAD
                content: Content::List(ListOp::Insert {
                    slice: ListSlice::Slice(slice),
=======
                content: InsertContent::List(ListOp::Insert {
                    slice: slice.into(),
>>>>>>> fbe4cc7e
                    pos,
                }),
            },
            store.get_or_create_container_idx(&self.id),
        );
        let last_id = ID::new(
            store.this_client_id,
            op.counter + op.atom_len() as Counter - 1,
        );
        store.append_local_ops(&[op]);
        self.head = smallvec![last_id];
        self.vv.set_last(last_id);

        Some(id)
    }

    pub fn delete(&mut self, pos: usize, len: usize) -> Option<ID> {
        if len == 0 {
            return None;
        }

        let s = self.log_store.upgrade().unwrap();
        let mut store = s.write().unwrap();
        let id = store.next_id();
        let op = Op::new(
            id,
            OpContent::Normal {
                content: Content::List(ListOp::new_del(pos, len)),
            },
            store.get_or_create_container_idx(&self.id),
        );

        let last_id = ID::new(store.this_client_id, op.ctr_last());
        store.append_local_ops(&[op]);
        self.state.delete_range(Some(pos), Some(pos + len));
        self.head = smallvec![last_id];
        self.vv.set_last(last_id);
        Some(id)
    }

    pub fn text_len(&self) -> usize {
        self.state.len()
    }

    pub fn check(&mut self) {
        self.tracker.check();
    }

    #[cfg(feature = "fuzzing")]
    pub fn debug_inspect(&mut self) {
        println!(
            "Text Container {:?}, Raw String size={}, Tree=>\n",
            self.id,
            self.raw_str.len(),
        );
        self.state.debug_inspect();
    }
}

impl Container for TextContainer {
    fn id(&self) -> &ContainerID {
        &self.id
    }

    fn type_(&self) -> ContainerType {
        ContainerType::Text
    }

    // TODO: move main logic to tracker module
    fn apply(&mut self, id_span: IdSpan, store: &LogStore) {
        debug_log!("APPLY ENTRY client={}", store.this_client_id);
        let self_idx = store.get_container_idx(&self.id).unwrap();
        let new_op_id = id_span.id_last();
        // TODO: may reduce following two into one op
        let common_ancestors = store.find_common_ancestor(&[new_op_id], &self.head);
        if common_ancestors == self.head {
            let latest_head = smallvec![new_op_id];
            let path = store.find_path(&self.head, &latest_head);
            if path.right.len() == 1 {
                // linear updates, we can apply them directly
                let start = self.vv.get(&new_op_id.client_id).copied().unwrap_or(0);
                for op in store.iter_ops_at_id_span(
                    IdSpan::new(new_op_id.client_id, start, new_op_id.counter + 1),
                    self.id.clone(),
                ) {
                    let op = op.get_sliced();
                    match &op.content {
                        OpContent::Normal {
                            content: InsertContent::List(op),
                        } => match op {
                            ListOp::Insert { slice, pos } => {
                                self.state.insert(*pos, slice.as_slice().unwrap().clone().0)
                            }
                            ListOp::Delete(span) => self.state.delete_range(
                                Some(span.start() as usize),
                                Some(span.end() as usize),
                            ),
                        },
                        _ => unreachable!(),
                    }
                }

                self.head = latest_head;
                self.vv.set_last(new_op_id);
                return;
            } else {
                let path: Vec<_> = store.iter_partial(&self.head, path.right).collect();
                if path
                    .iter()
                    .all(|x| x.forward.is_empty() && x.retreat.is_empty())
                {
                    // if we don't need to retreat or forward, we can update the state directly
                    for iter in path {
                        let change = iter
                            .data
                            .slice(iter.slice.start as usize, iter.slice.end as usize);
                        for op in change.ops.iter() {
                            if op.container == self_idx {
                                match &op.content {
                                    OpContent::Normal {
                                        content: InsertContent::List(op),
                                    } => match op {
                                        ListOp::Insert { slice, pos } => self
                                            .state
                                            .insert(*pos, slice.as_slice().unwrap().clone().0),
                                        ListOp::Delete(span) => self.state.delete_range(
                                            Some(span.start() as usize),
                                            Some(span.end() as usize),
                                        ),
                                    },
                                    _ => unreachable!(),
                                }
                            }
                        }
                    }

                    self.head = latest_head;
                    self.vv.set_last(new_op_id);
                    return;
                }
            }
        }

        let path_to_head = store.find_path(&common_ancestors, &self.head);
        let mut common_ancestors_vv = self.vv.clone();
        common_ancestors_vv.retreat(&path_to_head.right);
        let mut latest_head: SmallVec<[ID; 2]> = self.head.clone();
        latest_head.retain(|x| !common_ancestors_vv.includes_id(*x));
        latest_head.push(new_op_id);
        // println!("{}", store.mermaid());
        debug_log!(
            "START FROM HEADS={:?} new_op_id={} self.head={:?}",
            &common_ancestors,
            new_op_id,
            &self.head
        );

        let head = if (common_ancestors.is_empty() && !self.tracker.start_vv().is_empty())
            || !common_ancestors.iter().all(|x| self.tracker.contains(*x))
        {
            debug_log!("NewTracker");
            self.tracker = Tracker::new(common_ancestors_vv, Counter::MAX / 2);
            common_ancestors
        } else {
            debug_log!("OldTracker");
            self.tracker.checkout_to_latest();
            self.tracker.all_vv().get_head()
        };

        // stage 1
        let path = store.find_path(&head, &latest_head);
        debug_log!("path={:?}", &path.right);
        for iter in store.iter_partial(&head, path.right) {
            // TODO: avoid this clone
            let change = iter
                .data
                .slice(iter.slice.start as usize, iter.slice.end as usize);
            debug_log!(
                "Stage1 retreat:{} forward:{}\n{}",
                format!("{:?}", &iter.retreat).red(),
                format!("{:?}", &iter.forward).red(),
                format!("{:#?}", &change).blue(),
            );
            self.tracker.retreat(&iter.retreat);
            self.tracker.forward(&iter.forward);
            for op in change.ops.iter() {
                if op.container == self_idx {
                    // TODO: convert op to local
                    self.tracker.apply(
                        ID {
                            client_id: change.id.client_id,
                            counter: op.counter,
                        },
                        &op.content,
                    )
                }
            }
        }

        // stage 2
        // TODO: reduce computations
        let path = store.find_path(&self.head, &latest_head);
        debug_log!("BEFORE CHECKOUT");
        // dbg!(&self.tracker);
        self.tracker.checkout(self.vv.clone());
        debug_log!("AFTER CHECKOUT");
        // dbg!(&self.tracker);
        debug_log!(
            "[Stage 2]: Iterate path: {} from {} => {}",
            format!("{:?}", path.right).red(),
            format!("{:?}", self.head).red(),
            format!("{:?}", latest_head).red(),
        );
        debug_log!(
            "BEFORE EFFECT STATE={}",
            self.get_value().as_string().unwrap()
        );
        for effect in self.tracker.iter_effects(path.right) {
            debug_log!("EFFECT: {:?}", &effect);
            match effect {
                Effect::Del { pos, len } => self.state.delete_range(Some(pos), Some(pos + len)),
                Effect::Ins { pos, content } => {
                    self.state
                        .insert(pos, content.as_slice().unwrap().clone().0);
                }
            }
            debug_log!("AFTER EFFECT");
        }
        debug_log!(
            "AFTER EFFECT STATE={}",
            self.get_value().as_string().unwrap()
        );

        self.head = latest_head;
        self.vv.set_last(new_op_id);
        debug_log!("--------------------------------");
    }

    fn checkout_version(&mut self, _vv: &crate::VersionVector) {
        todo!()
    }

    // TODO: maybe we need to let this return Cow
    fn get_value(&self) -> LoroValue {
        let mut ans_str = String::new();
        for v in self.state.iter() {
            let content = v.as_ref();
            ans_str.push_str(&self.raw_str.get_str(content));
        }

        LoroValue::String(ans_str.into_boxed_str())
    }

    fn to_export(&self, op: &mut Op) {
        if let Some((slice, _pos)) = op
            .content
            .as_normal_mut()
            .and_then(|c| c.as_list_mut())
            .and_then(|x| x.as_insert_mut())
        {
            if let Some(change) = if let ListSlice::Slice(ranges) = slice {
                Some(self.raw_str.get_str(&ranges.0))
            } else {
                None
            } {
                *slice = ListSlice::RawStr(change);
            }
        }
    }

    fn to_import(&mut self, op: &mut RemoteOp) {
        if let Some((slice, _pos)) = op
            .content
            .as_normal_mut()
            .and_then(|c| c.as_list_mut())
            .and_then(|x| x.as_insert_mut())
        {
            if let Some(slice_range) = match slice {
                ListSlice::RawStr(s) => {
                    let range = self.raw_str.alloc(s);
                    Some(range)
                }
                ListSlice::Slice(_) => unreachable!(),
                ListSlice::Unknown(_) => unreachable!(),
            } {
                *slice = slice_range.into();
            }
        }
    }
}<|MERGE_RESOLUTION|>--- conflicted
+++ resolved
@@ -72,13 +72,8 @@
         let op = Op::new(
             id,
             OpContent::Normal {
-<<<<<<< HEAD
                 content: Content::List(ListOp::Insert {
-                    slice: ListSlice::Slice(slice),
-=======
-                content: InsertContent::List(ListOp::Insert {
                     slice: slice.into(),
->>>>>>> fbe4cc7e
                     pos,
                 }),
             },
