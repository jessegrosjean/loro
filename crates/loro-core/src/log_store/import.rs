--- conflicted
+++ resolved
@@ -1,19 +1,12 @@
 use crate::id::{Counter, ID};
-<<<<<<< HEAD
 use crate::version::PatchedVersionVector;
-=======
->>>>>>> 02f6653d
 use crate::LogStore;
 use crate::{
     container::registry::ContainerIdx,
     event::{Diff, RawEvent},
     version::{Frontiers, IdSpanVector},
 };
-<<<<<<< HEAD
 use std::sync::Arc;
-=======
-use std::thread::current;
->>>>>>> 02f6653d
 use std::{collections::VecDeque, ops::ControlFlow, sync::MutexGuard};
 use tracing::instrument;
 
@@ -273,14 +266,7 @@
         self.with_hierarchy(|store, hierarchy| {
             let mut current_vv = common_ancestors_vv.clone();
             let mut already_checkout = FxHashSet::default();
-<<<<<<< HEAD
             for iter in store.iter_causal(&common_ancestors, iter_targets) {
-=======
-            for iter in store.iter_causal(
-                &common_ancestors,
-                context.new_vv.sub_vec(&common_ancestors_vv),
-            ) {
->>>>>>> 02f6653d
                 debug_log::debug_dbg!(&iter);
                 debug_log::debug_dbg!(&current_vv);
                 already_checkout.clear();
