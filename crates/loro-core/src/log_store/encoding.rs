use fxhash::FxHashMap;
use rle::{HasLength, RleVec};
use serde::{Deserialize, Serialize};
use serde_columnar::{columnar, compress, decompress, from_bytes, to_vec, CompressConfig};
use tracing::instrument;

use crate::{
    change::{Change, Lamport, Timestamp},
    container::{
        list::list_op::{DeleteSpan, ListOp},
        map::MapSet,
        text::text_content::ListSlice,
        ContainerID,
    },
    dag::Dag,
    id::{ClientID, Counter, ID},
    op::{RemoteContent, RemoteOp},
    smstring::SmString,
    span::HasIdSpan,
    ContainerType, InternalString, LogStore, LoroValue, VersionVector,
};

// mod container;
mod snapshot;

type ClientIdx = u32;
type Clients = Vec<ClientID>;
type Containers = Vec<ContainerID>;

#[columnar(vec, ser, de)]
#[derive(Debug, Clone, Serialize, Deserialize)]
pub(super) struct ChangeEncoding {
    #[columnar(strategy = "DeltaRle", original_type = "u32")]
    client_idx: ClientIdx,
    #[columnar(strategy = "DeltaRle", original_type = "i32")]
    counter: Counter,
    #[columnar(strategy = "DeltaRle", original_type = "u32")]
    lamport: Lamport,
    #[columnar(strategy = "DeltaRle", original_type = "i64")]
    timestamp: Timestamp,
    op_len: u32,
    #[columnar(strategy = "Rle")]
    deps_len: u32,
}

#[columnar(vec, ser, de)]
#[derive(Debug, Clone, Serialize, Deserialize)]
struct OpEncoding {
    #[columnar(strategy = "Rle", original_type = "usize")]
    container: usize,
    /// key index or insert/delete pos
    #[columnar(strategy = "DeltaRle")]
    prop: usize,
    // TODO: can be compressed
    gc: usize,
    // #[columnar(compress(level = 0))]
    value: LoroValue,
}

#[columnar(vec, ser, de)]
#[derive(Debug, Copy, Clone, Serialize, Deserialize)]
struct DepsEncoding {
    #[columnar(strategy = "Rle", original_type = "u32")]
    client_idx: ClientIdx,
    #[columnar(strategy = "DeltaRle", original_type = "i32")]
    counter: Counter,
}

impl DepsEncoding {
    fn new(client_idx: ClientIdx, counter: Counter) -> Self {
        Self {
            client_idx,
            counter,
        }
    }
}

#[columnar(ser, de)]
#[derive(Debug, Serialize, Deserialize)]
struct Encoded {
    #[columnar(type = "vec")]
    changes: Vec<ChangeEncoding>,
    #[columnar(type = "vec")]
    ops: Vec<OpEncoding>,
    #[columnar(type = "vec")]
    deps: Vec<DepsEncoding>,
    clients: Clients,
    containers: Containers,
    keys: Vec<InternalString>,
}

#[instrument(skip_all)]
fn encode_changes(store: &LogStore, vv: &VersionVector) -> Encoded {
    let mut client_id_to_idx: FxHashMap<ClientID, ClientIdx> = FxHashMap::default();
    let mut clients = Vec::with_capacity(store.changes.len());
    let mut container_indexes = Vec::new();
    let mut container_idx2index = FxHashMap::default();
    let mut container_ids = Vec::new();
    let mut change_num = 0;

    let mut diff_changes = Vec::new();
    let self_vv = store.vv();
    let diff = self_vv.diff(vv);
    for span in diff.left.iter() {
        let changes = store.get_changes_slice(span.id_span());
        for change in changes.into_iter() {
            diff_changes.push(change);
        }
    }

    for change in &diff_changes {
        let client_id = change.id.client_id;
        client_id_to_idx.entry(client_id).or_insert_with(|| {
            let idx = clients.len() as ClientIdx;
            clients.push(client_id);
            idx
        });
        change_num += 1;
    }

    let mut changes = Vec::with_capacity(change_num);
    let mut ops = Vec::with_capacity(change_num);
    let mut keys = Vec::new();
    let mut key_to_idx = FxHashMap::default();
    let mut deps = Vec::with_capacity(change_num);

    for change in diff_changes {
        let client_idx = client_id_to_idx[&change.id.client_id];
        for dep in change.deps.iter() {
            deps.push(DepsEncoding::new(
                *client_id_to_idx.get(&dep.client_id).unwrap(),
                dep.counter,
            ));
        }

        let mut op_len = 0;
        for op in change.ops.iter() {
            let container = op.container;
            let container_idx = *container_idx2index.entry(container).or_insert_with(|| {
                container_indexes.push(container);
                container_ids.push(store.reg.get_id(container).unwrap().clone());
                container_indexes.len() - 1
            });

            let op = store.to_remote_op(op);
            for content in op.contents.into_iter() {
                let (prop, gc, value) = match content {
                    crate::op::RemoteContent::Map(MapSet { key, value }) => (
                        *key_to_idx.entry(key.clone()).or_insert_with(|| {
                            keys.push(key);
                            keys.len() - 1
                        }),
                        0,
                        value,
                    ),
                    crate::op::RemoteContent::List(list) => match list {
                        ListOp::Insert { slice, pos } => (
                            pos,
                            match &slice {
                                ListSlice::Unknown(v) => *v,
                                _ => 0,
                            },
                            match slice {
                                ListSlice::RawData(v) => v.into(),
                                ListSlice::RawStr(s) => s.as_str().into(),
                                ListSlice::Unknown(_) => LoroValue::Null,
                            },
                        ),
                        ListOp::Delete(span) => {
                            (span.pos as usize, 0, LoroValue::I32(span.len as i32))
                        }
                    },
                };
                op_len += 1;
                ops.push(OpEncoding {
                    container: container_idx,
                    prop,
                    value,
                    gc,
                })
            }
        }

        changes.push(ChangeEncoding {
            client_idx: client_idx as ClientIdx,
            counter: change.id.counter,
            lamport: change.lamport,
            timestamp: change.timestamp,
            deps_len: change.deps.len() as u32,
            op_len,
        });
    }

    Encoded {
        changes,
        ops,
        deps,
        clients,
        containers: container_ids,
        keys,
    }
}

#[instrument(skip_all)]
fn decode_changes(store: &mut LogStore, encoded: Encoded) {
    let Encoded {
        changes: change_encodings,
        ops,
        deps,
        clients,
        containers,
        keys,
    } = encoded;

    if change_encodings.is_empty() && !containers.is_empty() {
        for container in containers.iter() {
            store.get_or_create_container(container);
        }
    }

    let mut op_iter = ops.into_iter();
    let mut changes = FxHashMap::default();
    let mut deps_iter = deps.into_iter();

    for change_encoding in change_encodings {
        let ChangeEncoding {
            client_idx,
            counter,
            lamport,
            timestamp,
            op_len,
            deps_len,
        } = change_encoding;

        let client_id = clients[client_idx as usize];
        let mut ops = RleVec::<[RemoteOp; 2]>::new();
        let deps = (0..deps_len)
            .map(|_| {
                let raw = deps_iter.next().unwrap();
                ID::new(clients[raw.client_idx as usize], raw.counter)
            })
            .collect();

        let mut op_counter = counter;
        for op in op_iter.by_ref().take(op_len as usize) {
            let OpEncoding {
                container: container_idx,
                prop,
                value,
                gc,
            } = op;
            let container_id = containers[container_idx].clone();

            let container_type = container_id.container_type();
            let content = match container_type {
                ContainerType::Map => {
                    let key = keys[prop].clone();
                    RemoteContent::Map(MapSet { key, value })
                }
                ContainerType::List | ContainerType::Text => {
                    let pos = prop;
                    let list_op = match value {
                        LoroValue::I32(len) => ListOp::Delete(DeleteSpan {
                            pos: pos as isize,
                            len: len as isize,
                        }),
                        LoroValue::Null => ListOp::Insert {
                            pos,
                            slice: ListSlice::Unknown(gc),
                        },
                        _ => {
                            let slice = match value {
                                LoroValue::String(s) => ListSlice::RawStr(SmString::from(&*s)),
                                LoroValue::List(v) => ListSlice::RawData(*v),
                                _ => unreachable!(),
                            };
                            ListOp::Insert { slice, pos }
                        }
                    };
                    RemoteContent::List(list_op)
                }
            };
            let remote_op = RemoteOp {
                container: container_id,
                counter: op_counter,
                contents: vec![content].into(),
            };
            op_counter += remote_op.content_len() as i32;
            ops.push(remote_op);
        }

        let change = Change {
            id: ID { client_id, counter },
            lamport,
            timestamp,
            ops,
            deps,
        };

        changes
            .entry(client_id)
            .or_insert_with(Vec::new)
            .push(change);
    }
<<<<<<< HEAD

    let vv: VersionVector = changes
        .values()
        .map(|changes| changes.last().unwrap().id_last())
        .collect();

    let mut frontiers = vv.clone();
    for (_, changes) in changes.iter() {
        for change in changes.iter() {
            remove_included_frontiers(&mut frontiers, &change.deps);
        }
    }

    store.latest_lamport = changes
        .values()
        .map(|changes| changes.last().unwrap().lamport_last())
        .max()
        .unwrap();
    store.latest_timestamp = changes
        .values()
        .map(|changes| changes.last().unwrap().timestamp)
        .max()
        .unwrap();

    store.changes = changes;

    let container_map = container_map
        .into_iter()
        // SAFETY: ignore lifetime issues here, because it's safe for us to store the mutex guard here
        .map(|(k, v)| (k, unsafe { std::mem::transmute(v.lock().unwrap()) }))
        .collect();
    let mut context = ImportContext {
        old_frontiers: smallvec![],
        new_frontiers: frontiers.get_frontiers(),
        old_vv: Default::default(),
        spans: vv.to_spans(),
        new_vv: vv,
        diff: Default::default(),
    };
    store.apply(container_map, &mut context);

    store.vv = context.new_vv;
    store.frontiers = frontiers.get_frontiers();
    drop(store);
    // FIXME: set all
    log_store
=======
    // TODO: using the one with fewer changes to import
    store.import(changes);
>>>>>>> 0d39b506
}

impl LogStore {
    pub fn encode_changes(&self, vv: &VersionVector, compress_cfg: bool) -> Vec<u8> {
        let encoded = encode_changes(self, vv);
        let mut ans = vec![compress_cfg as u8];
        let buf = if compress_cfg {
            compress(&to_vec(&encoded).unwrap(), &CompressConfig::default()).unwrap()
        } else {
            to_vec(&encoded).unwrap()
        };
        ans.extend(buf);
        ans
    }

    pub fn decode_changes(&mut self, input: &[u8]) {
        let compress_cfg = *input.first().unwrap() > 0;
        let encoded = if compress_cfg {
            from_bytes(&decompress(&input[1..]).unwrap()).unwrap()
        } else {
            from_bytes(&input[1..]).unwrap()
        };
        decode_changes(self, encoded);
    }
}<|MERGE_RESOLUTION|>--- conflicted
+++ resolved
@@ -302,57 +302,8 @@
             .or_insert_with(Vec::new)
             .push(change);
     }
-<<<<<<< HEAD
-
-    let vv: VersionVector = changes
-        .values()
-        .map(|changes| changes.last().unwrap().id_last())
-        .collect();
-
-    let mut frontiers = vv.clone();
-    for (_, changes) in changes.iter() {
-        for change in changes.iter() {
-            remove_included_frontiers(&mut frontiers, &change.deps);
-        }
-    }
-
-    store.latest_lamport = changes
-        .values()
-        .map(|changes| changes.last().unwrap().lamport_last())
-        .max()
-        .unwrap();
-    store.latest_timestamp = changes
-        .values()
-        .map(|changes| changes.last().unwrap().timestamp)
-        .max()
-        .unwrap();
-
-    store.changes = changes;
-
-    let container_map = container_map
-        .into_iter()
-        // SAFETY: ignore lifetime issues here, because it's safe for us to store the mutex guard here
-        .map(|(k, v)| (k, unsafe { std::mem::transmute(v.lock().unwrap()) }))
-        .collect();
-    let mut context = ImportContext {
-        old_frontiers: smallvec![],
-        new_frontiers: frontiers.get_frontiers(),
-        old_vv: Default::default(),
-        spans: vv.to_spans(),
-        new_vv: vv,
-        diff: Default::default(),
-    };
-    store.apply(container_map, &mut context);
-
-    store.vv = context.new_vv;
-    store.frontiers = frontiers.get_frontiers();
-    drop(store);
-    // FIXME: set all
-    log_store
-=======
     // TODO: using the one with fewer changes to import
     store.import(changes);
->>>>>>> 0d39b506
 }
 
 impl LogStore {
