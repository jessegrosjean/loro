--- conflicted
+++ resolved
@@ -300,9 +300,6 @@
     expect(text.toDelta()).toStrictEqual([
       { insert: "你b"},
     ]);
-<<<<<<< HEAD
-
-=======
   });
 
   it("Text iter", () => {
@@ -315,6 +312,5 @@
       return true;
     });
     expect(text.toString(), "你好");
->>>>>>> 2f95480e
   });
 });